"""Test model construction."""
import functools

import chex
import jax
import jax.numpy as jnp
import numpy as np
import pytest
import vmcnet.models as models
import vmcnet.models.sign_symmetry as sign_sym
from vmcnet.models.construct import DeterminantFnMode
from vmcnet.utils.typing import Array, ArrayList

from tests.test_utils import get_default_config_with_chosen_model


def test_compose_negative_with_three_body_antisymmetry():
    """Test a simple three-body antisymmetry composed with the *(-1) equivariance."""

    def equivariance(xs):
        return jax.tree_map(lambda a: -a, xs)

    def three_body_antisymmetry(x):
        return (
            (x[..., 0] - x[..., 1]) * (x[..., 0] - x[..., 2]) * (x[..., 1] - x[..., 2])
        )

    def product_antisymmetry(xs):
        antisymmetry_tree = jax.tree_map(three_body_antisymmetry, xs)
        return functools.reduce(lambda a, b: a * b, jax.tree_leaves(antisymmetry_tree))

    model = models.core.ComposedModel([equivariance, product_antisymmetry])

    x = [
        jnp.array([[1, 2, 3, 4, 5], [6, 7, 8, 9, 10]]),  # antisymmetry gives [-2, -2]
        jnp.array([[1, 3, 5], [7, 10, 13]]),  # antisymmetry gives [-16, -54]
        jnp.array([[1, 0, -1, 6], [-1, 0, 4, 2]]),  # antisymmetry gives [2, -20]
    ]

    output = model.apply({}, x)

    np.testing.assert_allclose(output, jnp.array([2 * 16 * -2, 2 * 54 * 20]))


def _get_initial_pos_and_hyperparams():
    key = jax.random.PRNGKey(0)
    key, subkey = jax.random.split(key)

    ion_pos = jax.random.normal(subkey, (5, 3))
    ion_charges = jnp.array([1.0, 2.0, 1.0, 3.0, 5.0])

    key, subkey = jax.random.split(key)
    init_pos = jax.random.normal(subkey, shape=(7, 6, 3))

    spin_split = (2,)  # 2 up, 4 down
    ndense_list = ((6, 3), (6, 3), (3, 3), (3, 4), (12,), (11, 3), (9,))

    return key, ion_pos, ion_charges, init_pos, spin_split, ndense_list


def _get_compute_input_streams(ion_pos):
    return functools.partial(models.equivariance.compute_input_streams, ion_pos=ion_pos)


def _get_backflow(spin_split, ndense_list, cyclic_spins, use_transformer, num_heads):
    residual_blocks = models.construct.get_residual_blocks_for_ferminet_backflow(
        spin_split,
        ndense_list,
        models.weights.get_kernel_initializer("orthogonal"),
        models.weights.get_kernel_initializer("orthogonal"),
        models.weights.get_kernel_initializer("xavier_normal"),
        models.weights.get_kernel_initializer("glorot_uniform"),
        models.weights.get_kernel_initializer("kaiming_uniform"),
        models.weights.get_bias_initializer("uniform"),  # zeros: doesn't work
        models.weights.get_bias_initializer("zeros"),
        models.weights.get_bias_initializer("zeros"),
        models.weights.get_bias_initializer("normal"),
        jnp.tanh,
        cyclic_spins=cyclic_spins,
        use_transformer=use_transformer,
        num_heads=num_heads,
    )
    return models.construct.FermiNetBackflow(residual_blocks)


def _get_det_resnet_fn():
    return models.construct.get_resnet_determinant_fn_for_ferminet(
        6,
        3,
        jax.nn.gelu,
        models.weights.get_kernel_initializer("orthogonal"),
        models.weights.get_bias_initializer("uniform"),
    )


def _make_ferminets():
    (
        key,
        ion_pos,
        _,
        init_pos,
        spin_split,
        ndense_list,
    ) = _get_initial_pos_and_hyperparams()

    slog_psis = []
    # No need for combinatorial testing over these flags; just make sure Ferminet is
    # tested with and without cyclic spins, and with each different determinant_fn_mode.
    for (
        cyclic_spins,
        use_det_resnet,
        determinant_fn_mode,
        full_det,
        num_heads,
        use_transformer,
    ) in [
        (
            False,
            False,
            models.construct.DeterminantFnMode.SIGN_COVARIANCE,
            False,
            1,
            False,
        ),
        (
            False,
            False,
            models.construct.DeterminantFnMode.SIGN_COVARIANCE,
            True,
            1,
            False,
        ),
        (
            True,
            True,
            models.construct.DeterminantFnMode.SIGN_COVARIANCE,
            False,
            1,
            False,
        ),
        (
            False,
            True,
            models.construct.DeterminantFnMode.PARALLEL_EVEN,
            False,
            1,
            False,
        ),
        (True, True, models.construct.DeterminantFnMode.PAIRWISE_EVEN, False, 1, False),
<<<<<<< HEAD
        (
            False,
            False,
            models.construct.DeterminantFnMode.SIGN_COVARIANCE,
            False,
            1,
            True,
        ),
        (
            False,
            False,
            models.construct.DeterminantFnMode.SIGN_COVARIANCE,
            False,
            3,
            True,
        ),
=======
>>>>>>> 99122f91
    ]:
        compute_input_streams = _get_compute_input_streams(ion_pos)
        backflow = _get_backflow(
            spin_split, ndense_list, cyclic_spins, use_transformer, num_heads
        )
        resnet_det_fn = _get_det_resnet_fn() if use_det_resnet else None

        slog_psi = models.construct.FermiNet(
            spin_split,
            compute_input_streams,
            backflow,
            3,
            models.weights.get_kernel_initializer("he_normal"),
            models.weights.get_kernel_initializer("lecun_normal"),
            models.weights.get_kernel_initializer("ones"),
            models.weights.get_bias_initializer("uniform"),
            orbitals_use_bias=True,
            isotropic_decay=True,
            determinant_fn=resnet_det_fn,
            determinant_fn_mode=determinant_fn_mode,
            full_det=full_det,
        )
        slog_psis.append(slog_psi)

    return key, init_pos, slog_psis


def _make_embedded_particle_ferminets():
    (
        key,
        ion_pos,
        _,
        init_pos,
        spin_split,
        ndense_list,
    ) = _get_initial_pos_and_hyperparams()

    log_psis = []
    cyclic_spins = False
    num_heads = 1
    use_transformer = False
    compute_input_streams = _get_compute_input_streams(ion_pos)
    invariance_compute_input_streams = _get_compute_input_streams(ion_pos)
    invariance_backflow = _get_backflow(
        spin_split, ndense_list, cyclic_spins, use_transformer, num_heads
    )

    for nhidden_fermions_per_spin, full_det in [((2, 3), False), ((4, 0), True)]:
        total_spin_split = (spin_split[0] + nhidden_fermions_per_spin[0],)
        backflow = _get_backflow(
            total_spin_split, ndense_list, cyclic_spins, use_transformer, num_heads
        )
        slog_psi = models.construct.EmbeddedParticleFermiNet(
            spin_split,
            compute_input_streams,
            backflow,
            3,
            models.weights.get_kernel_initializer("he_normal"),
            models.weights.get_kernel_initializer("lecun_normal"),
            models.weights.get_kernel_initializer("ones"),
            models.weights.get_bias_initializer("uniform"),
            orbitals_use_bias=True,
            isotropic_decay=True,
            determinant_fn=None,
            determinant_fn_mode=DeterminantFnMode.PARALLEL_EVEN,
            full_det=full_det,
            nhidden_fermions_per_spin=nhidden_fermions_per_spin,
            invariance_compute_input_streams=invariance_compute_input_streams,
            invariance_backflow=invariance_backflow,
            invariance_kernel_initializer=models.weights.get_kernel_initializer(
                "he_normal"
            ),
            invariance_bias_initializer=models.weights.get_bias_initializer("uniform"),
        )
        log_psis.append(slog_psi)

    return key, init_pos, log_psis


def _make_extended_orbital_matrix_ferminets():
    (
        key,
        ion_pos,
        _,
        init_pos,
        spin_split,
        ndense_list,
    ) = _get_initial_pos_and_hyperparams()

    slog_psis = []
    cyclic_spins = False
    num_heads = 1
    use_transformer = False
    backflow = _get_backflow(
        spin_split, ndense_list, cyclic_spins, use_transformer, num_heads
    )
    extra_backflow = _get_backflow(
        spin_split, ndense_list, cyclic_spins, use_transformer, num_heads
    )

    for nhidden_fermions_per_spin, use_separate_invariance_backflow, full_det in [
        ((2, 3), True, False),
        ((4, 0), False, True),
    ]:
        if use_separate_invariance_backflow:
            invariance_backflow = extra_backflow
        else:
            invariance_backflow = None

        slog_psi = models.construct.ExtendedOrbitalMatrixFermiNet(
            spin_split=spin_split,
            compute_input_streams=_get_compute_input_streams(ion_pos),
            backflow=backflow,
            ndeterminants=3,
            kernel_initializer_orbital_linear=models.weights.get_kernel_initializer(
                "he_normal"
            ),
            kernel_initializer_envelope_dim=models.weights.get_kernel_initializer(
                "lecun_normal"
            ),
            kernel_initializer_envelope_ion=models.weights.get_kernel_initializer(
                "ones"
            ),
            bias_initializer_orbital_linear=models.weights.get_bias_initializer(
                "uniform"
            ),
            orbitals_use_bias=True,
            isotropic_decay=True,
            determinant_fn=None,
            determinant_fn_mode=DeterminantFnMode.PARALLEL_EVEN,
            full_det=full_det,
            nhidden_fermions_per_spin=nhidden_fermions_per_spin,
            invariance_backflow=invariance_backflow,
            invariance_kernel_initializer=models.weights.get_kernel_initializer(
                "he_normal"
            ),
            invariance_bias_initializer=models.weights.get_bias_initializer("uniform"),
        )
        slog_psis.append(slog_psi)

    return key, init_pos, slog_psis


def _make_antiequivariance_net_with_resnet_sign_covariance(
    spin_split,
    ndense_list,
    antiequivariance,
    cyclic_spins,
    ion_pos,
    multiply_by_eq_features=False,
):
    compute_input_streams = _get_compute_input_streams(ion_pos)
    num_heads = 1
    use_transformer = False
    backflow = _get_backflow(
        spin_split,
        ndense_list,
        cyclic_spins=cyclic_spins,
        use_transformer=use_transformer,
        num_heads=num_heads,
    )

    def backflow_based_equivariance(x: ArrayList) -> Array:
        concat_x = jnp.concatenate(x, axis=-2)
        return _get_backflow(
            spin_split,
            ((9,), (2,), (1,)),
            cyclic_spins=True,
            use_transformer=False,
            num_heads=1,
        )(concat_x)

    odd_equivariance = sign_sym.make_array_list_fn_sign_covariant(
        backflow_based_equivariance, axis=-3
    )

    def array_list_sign_covariance(x: ArrayList) -> Array:
        return jnp.sum(odd_equivariance(x), axis=-2)

    slog_psi = models.construct.AntiequivarianceNet(
        spin_split,
        compute_input_streams,
        backflow,
        antiequivariance,
        array_list_sign_covariance,
        multiply_by_eq_features=multiply_by_eq_features,
    )

    return slog_psi


def _make_antiequivariance_net_with_products_sign_covariance(
    spin_split, ndense_list, antiequivariance, cyclic_spins, ion_pos
):
    compute_input_streams = _get_compute_input_streams(ion_pos)
    backflow = _get_backflow(
        spin_split,
        ndense_list,
        cyclic_spins=cyclic_spins,
        use_transformer=False,
        num_heads=1,
    )

    array_list_sign_covariance = sign_sym.ProductsSignCovariance(
        1, models.weights.get_kernel_initializer("orthogonal")
    )

    slog_psi = models.construct.AntiequivarianceNet(
        spin_split,
        compute_input_streams,
        backflow,
        antiequivariance,
        array_list_sign_covariance,
    )

    return slog_psi


def _make_orbital_cofactor_nets():
    (
        key,
        ion_pos,
        _,
        init_pos,
        spin_split,
        ndense_list,
    ) = _get_initial_pos_and_hyperparams()

    antiequivariance = models.antiequivariance.OrbitalCofactorAntiequivarianceLayer(
        spin_split,
        models.weights.get_kernel_initializer("he_normal"),
        models.weights.get_kernel_initializer("lecun_normal"),
        models.weights.get_kernel_initializer("ones"),
        models.weights.get_bias_initializer("uniform"),
    )

    slog_psi_no_features = _make_antiequivariance_net_with_resnet_sign_covariance(
        spin_split,
        ndense_list,
        antiequivariance,
        cyclic_spins=True,
        ion_pos=ion_pos,
        multiply_by_eq_features=False,
    )
    slog_psi_with_features = _make_antiequivariance_net_with_resnet_sign_covariance(
        spin_split,
        ndense_list,
        antiequivariance,
        cyclic_spins=True,
        ion_pos=ion_pos,
        multiply_by_eq_features=True,
    )

    return key, init_pos, [slog_psi_no_features, slog_psi_with_features]


def _make_per_particle_dets_nets():
    (
        key,
        ion_pos,
        _,
        init_pos,
        spin_split,
        ndense_list,
    ) = _get_initial_pos_and_hyperparams()

    antiequivariance = (
        models.antiequivariance.PerParticleDeterminantAntiequivarianceLayer(
            spin_split,
            models.weights.get_kernel_initializer("he_normal"),
            models.weights.get_kernel_initializer("lecun_normal"),
            models.weights.get_kernel_initializer("ones"),
            models.weights.get_bias_initializer("uniform"),
        )
    )

    slog_psi_eq = _make_antiequivariance_net_with_resnet_sign_covariance(
        spin_split, ndense_list, antiequivariance, cyclic_spins=False, ion_pos=ion_pos
    )
    slog_psi_sign_cov = _make_antiequivariance_net_with_products_sign_covariance(
        spin_split, ndense_list, antiequivariance, cyclic_spins=True, ion_pos=ion_pos
    )

    return key, init_pos, [slog_psi_eq, slog_psi_sign_cov]


def _make_factorized_antisymmetries():
    (
        key,
        ion_pos,
        ion_charges,
        init_pos,
        spin_split,
        ndense_list,
    ) = _get_initial_pos_and_hyperparams()

    compute_input_streams = _get_compute_input_streams(ion_pos)
    backflow = _get_backflow(
        spin_split,
        ndense_list,
        cyclic_spins=False,
        use_transformer=False,
        num_heads=1,
    )
    jastrow = models.jastrow.get_two_body_decay_scaled_for_chargeless_molecules(
        ion_pos, ion_charges
    )

    slog_psis = [
        models.construct.FactorizedAntisymmetry(
            spin_split,
            compute_input_streams,
            backflow,
            jastrow,
            rank,
            32,
            3,
            models.weights.get_kernel_initializer("lecun_normal"),
            models.weights.get_bias_initializer("uniform"),
            jnp.tanh,
        )
        for rank in (1, 3)
    ]

    return key, init_pos, slog_psis


def _make_generic_antisymmetry():
    (
        key,
        ion_pos,
        ion_charges,
        init_pos,
        spin_split,
        ndense_list,
    ) = _get_initial_pos_and_hyperparams()
    compute_input_streams = _get_compute_input_streams(ion_pos)
    backflow = _get_backflow(
        spin_split,
        ndense_list,
        cyclic_spins=True,
        use_transformer=False,
        num_heads=1,
    )
    jastrow = models.jastrow.get_two_body_decay_scaled_for_chargeless_molecules(
        ion_pos, ion_charges
    )
    slog_psi = models.construct.GenericAntisymmetry(
        spin_split,
        compute_input_streams,
        backflow,
        jastrow,
        32,
        3,
        models.weights.get_kernel_initializer("lecun_normal"),
        models.weights.get_bias_initializer("uniform"),
        jnp.tanh,
    )

    return key, init_pos, slog_psi


def _jit_eval_model_and_verify_output_shape(key, init_pos, slog_psi):
    key, subkey = jax.random.split(key)
    params = slog_psi.init(subkey, init_pos)
    results = jax.jit(slog_psi.apply)(params, init_pos)
    chex.assert_shape(results, init_pos.shape[:-2])


def test_ferminet_can_be_constructed():
    """Check construction of FermiNet does not fail."""
    _make_ferminets()


@pytest.mark.slow
def test_ferminet_can_be_evaluated():
    """Check evaluation of FermiNet does not fail."""
    key, init_pos, slog_psis = _make_ferminets()
    [
        _jit_eval_model_and_verify_output_shape(key, init_pos, slog_psi)
        for slog_psi in slog_psis
    ]


def test_embedded_particle_ferminet_can_be_constructed():
    """Check construction of EmbeddedParticleFerminet does not fail."""
    _make_embedded_particle_ferminets()


@pytest.mark.slow
def test_embedded_particle_ferminet_can_be_evaluated():
    """Check evaluation of EmbeddedParticleFerminet does not fail."""
    key, init_pos, slog_psis = _make_embedded_particle_ferminets()
    [
        _jit_eval_model_and_verify_output_shape(key, init_pos, slog_psi)
        for slog_psi in slog_psis
    ]


def test_extended_orbital_matrix_ferminet_can_be_constructed():
    """Check construction of ExtendedOrbitalMatrixFermiNet does not fail."""
    _make_extended_orbital_matrix_ferminets()


@pytest.mark.slow
def test_extended_orbital_matrix_ferminet_can_be_evaluated():
    """Check evaluation of ExtendedOrbitalMatrixFermiNet does not fail."""
    key, init_pos, slog_psis = _make_extended_orbital_matrix_ferminets()
    [
        _jit_eval_model_and_verify_output_shape(key, init_pos, slog_psi)
        for slog_psi in slog_psis
    ]


def test_orbital_cofactor_net_can_be_constructed():
    """Check construction of the orbital cofactor AntiequivarianceNet does not fail."""
    _make_orbital_cofactor_nets()


@pytest.mark.slow
def test_orbital_cofactor_net_can_be_evaluated():
    """Check evaluation of the orbital cofactor AntiequivarianceNet."""
    key, init_pos, slog_psis = _make_orbital_cofactor_nets()
    [
        _jit_eval_model_and_verify_output_shape(key, init_pos, slog_psi)
        for slog_psi in slog_psis
    ]


def test_per_particle_dets_net_can_be_constructed():
    """Check construction of the per-particle dets AntiequivarianceNet does not fail."""
    _make_per_particle_dets_nets()


@pytest.mark.slow
def test_per_particle_dets_net_can_be_evaluated():
    """Check evaluation of the per-particle dets AntiequivarianceNet."""
    key, init_pos, slog_psis = _make_per_particle_dets_nets()
    [
        _jit_eval_model_and_verify_output_shape(key, init_pos, slog_psi)
        for slog_psi in slog_psis
    ]


def test_factorized_antisymmetry_can_be_constructed():
    """Check construction of FactorizedAntisymmetry does not fail."""
    _make_factorized_antisymmetries()


@pytest.mark.slow
def test_factorized_antisymmetry_can_be_evaluated():
    """Check evaluation of FactorizedAntisymmetry does not fail."""
    key, init_pos, slog_psis = _make_factorized_antisymmetries()
    [
        _jit_eval_model_and_verify_output_shape(key, init_pos, slog_psi)
        for slog_psi in slog_psis
    ]


def test_generic_antisymmetry_can_be_constructed():
    """Check construction of GenericAntisymmetry does not fail."""
    _make_generic_antisymmetry()


@pytest.mark.slow
def test_generic_antisymmetry_can_be_evaluated():
    """Check evaluation of GenericAntisymmetry does not fail."""
    key, init_pos, slog_psi = _make_generic_antisymmetry()
    _jit_eval_model_and_verify_output_shape(key, init_pos, slog_psi)


def test_get_model_from_default_config():
    """Test that construction using the default model config does not raise an error."""
    ion_pos = jnp.array([[1.0, 2.0, 3.0], [-2.0, 3.0, -4.0], [-0.5, 0.0, 0.0]])
    ion_charges = jnp.array([1.0, 3.0, 2.0])
    nelec = jnp.array([4, 3])

    def _construct_model(
        model_type,
        use_det_resnet=True,
        determinant_fn_mode=None,
        explicit_antisym_subtype=None,
        use_products_covariance=False,
    ):
        model_config = get_default_config_with_chosen_model(
            model_type,
            use_det_resnet=use_det_resnet,
            determinant_fn_mode=determinant_fn_mode,
            explicit_antisym_subtype=explicit_antisym_subtype,
            use_products_covariance=use_products_covariance,
        ).model
        models.construct.get_model_from_config(
            model_config, nelec, ion_pos, ion_charges
        )

    for model_type in ["explicit_antisym"]:
        for subtype in ["factorized", "generic"]:
            _construct_model(model_type, explicit_antisym_subtype=subtype)
    for model_type in [
        "ferminet",
        "embedded_particle_ferminet",
        "extended_orbital_matrix_ferminet",
    ]:
        _construct_model(model_type, use_det_resnet=False)
        for mode in ["sign_covariance", "parallel_even", "pairwise_even"]:
            _construct_model(model_type, use_det_resnet=True, determinant_fn_mode=mode)
    for model_type in ["orbital_cofactor_net", "per_particle_dets_net"]:
        for use_products_covariance in [False, True]:
            _construct_model(
                model_type, use_products_covariance=use_products_covariance
            )<|MERGE_RESOLUTION|>--- conflicted
+++ resolved
@@ -72,6 +72,7 @@
         models.weights.get_kernel_initializer("glorot_uniform"),
         models.weights.get_kernel_initializer("kaiming_uniform"),
         models.weights.get_bias_initializer("uniform"),  # zeros: doesn't work
+        models.weights.get_bias_initializer("zeros"),
         models.weights.get_bias_initializer("zeros"),
         models.weights.get_bias_initializer("zeros"),
         models.weights.get_bias_initializer("normal"),
@@ -147,25 +148,6 @@
             False,
         ),
         (True, True, models.construct.DeterminantFnMode.PAIRWISE_EVEN, False, 1, False),
-<<<<<<< HEAD
-        (
-            False,
-            False,
-            models.construct.DeterminantFnMode.SIGN_COVARIANCE,
-            False,
-            1,
-            True,
-        ),
-        (
-            False,
-            False,
-            models.construct.DeterminantFnMode.SIGN_COVARIANCE,
-            False,
-            3,
-            True,
-        ),
-=======
->>>>>>> 99122f91
     ]:
         compute_input_streams = _get_compute_input_streams(ion_pos)
         backflow = _get_backflow(
